name: Build Windows EXE (Manual)

on:
  workflow_dispatch:

jobs:
  build-exe:
    runs-on: windows-latest

    env:
      # Inject secrets as env variables—NEVER store in repo or .env
      BUNGIE_API_KEY: ${{ secrets.BUNGIE_API_KEY }}
      BUNGIE_CLIENT_ID: ${{ secrets.BUNGIE_CLIENT_ID }}
      BUNGIE_CLIENT_SECRET: ${{ secrets.BUNGIE_CLIENT_SECRET }}
      BUNGIE_REDIRECT_URI: ${{ secrets.BUNGIE_REDIRECT_URI }}

    steps:
      - name: Checkout repo
        uses: actions/checkout@v4

      - name: Cache pip
        uses: actions/cache@v4
        with:
          path: ~/.cache/pip
          key: ${{ runner.os }}-pip-${{ hashFiles('**/requirements.txt', '**/dev-requirements.txt') }}
          restore-keys: |
            ${{ runner.os }}-pip-

      - name: Set up Python 3.13
        uses: actions/setup-python@v5
        with:
          python-version: '3.13'

      - name: Upgrade pip and wheel
        run: |
          python -m pip install --upgrade pip wheel setuptools

      - name: Install dependencies
        run: |
          pip install -r requirements.txt
          pip install -r dev-requirements.txt
          pip install pyinstaller

      - name: Create logs directory
<<<<<<< HEAD
        run: mkdir logs

      - name: Verify systems
        run: |
          python tests/run_tests.py --systems || echo "System verification completed with warnings"
=======
        shell: pwsh
        run: |
          New-Item -ItemType Directory -Force -Path RaidAssist/logs
>>>>>>> 14158c8d

      - name: Check required secrets
        run: |
          $missing = @()
          if ([string]::IsNullOrEmpty($env:BUNGIE_API_KEY)) { $missing += "BUNGIE_API_KEY" }
          if ([string]::IsNullOrEmpty($env:BUNGIE_CLIENT_ID)) { $missing += "BUNGIE_CLIENT_ID" }
          if ([string]::IsNullOrEmpty($env:BUNGIE_CLIENT_SECRET)) { $missing += "BUNGIE_CLIENT_SECRET" }
          if ([string]::IsNullOrEmpty($env:BUNGIE_REDIRECT_URI)) { $missing += "BUNGIE_REDIRECT_URI" }
          if ($missing.Count -gt 0) {
            Write-Error "Missing required secrets: $($missing -join ', '). Build failed."
            exit 1
          }
          Write-Output "All required secrets are present."
        shell: pwsh

      - name: Verify secrets for build
        run: |
          Write-Output "Checking secret availability (values hidden for security):"
          Write-Output "BUNGIE_API_KEY: $([string]::IsNullOrEmpty($env:BUNGIE_API_KEY) ? 'NOT SET' : 'SET')"
          Write-Output "BUNGIE_CLIENT_ID: $([string]::IsNullOrEmpty($env:BUNGIE_CLIENT_ID) ? 'NOT SET' : 'SET')"
          Write-Output "BUNGIE_CLIENT_SECRET: $([string]::IsNullOrEmpty($env:BUNGIE_CLIENT_SECRET) ? 'NOT SET' : 'SET')"
          Write-Output "BUNGIE_REDIRECT_URI: $([string]::IsNullOrEmpty($env:BUNGIE_REDIRECT_URI) ? 'NOT SET' : 'SET')"
        shell: pwsh

      - name: Build with PyInstaller
        run: pyinstaller raidassist.spec

      - name: Upload built EXE as artifact
        uses: actions/upload-artifact@v4
        with:
          name: RaidAssist-Windows
          path: dist/**

      - name: Upload logs on failure
        if: failure()
        uses: actions/upload-artifact@v4
        with:
          name: Build-Logs
          path: logs/<|MERGE_RESOLUTION|>--- conflicted
+++ resolved
@@ -42,17 +42,9 @@
           pip install pyinstaller
 
       - name: Create logs directory
-<<<<<<< HEAD
-        run: mkdir logs
-
-      - name: Verify systems
-        run: |
-          python tests/run_tests.py --systems || echo "System verification completed with warnings"
-=======
         shell: pwsh
         run: |
           New-Item -ItemType Directory -Force -Path RaidAssist/logs
->>>>>>> 14158c8d
 
       - name: Check required secrets
         run: |
