--- conflicted
+++ resolved
@@ -44,11 +44,8 @@
     except ImportError:
         # Handle failed overlay import gracefully
 
-<<<<<<< HEAD
-=======
         STANDARD_UI_AVAILABLE = True
 
->>>>>>> 14158c8d
 # Export available components
 __all__ = [
     "QT_AVAILABLE",
